--- conflicted
+++ resolved
@@ -5,11 +5,8 @@
 	"runtime"
 )
 
-<<<<<<< HEAD
-const Binary = "0.3.7-HA.1.9.3.1"
-=======
+
 const Binary = "0.3.7-HA.1.9.4.1"
->>>>>>> e27bde52
 
 func String(app string) string {
 	return fmt.Sprintf("%s v%s (built w/%s)", app, Binary, runtime.Version())
