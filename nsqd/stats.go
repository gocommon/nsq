package nsqd

import (
	"sort"
	"sync/atomic"

	"github.com/absolute8511/nsq/internal/quantile"
)

type TopicStats struct {
	TopicName    string         `json:"topic_name"`
	Channels     []ChannelStats `json:"channels"`
	Depth        int64          `json:"depth"`
	BackendDepth int64          `json:"backend_depth"`
	MessageCount uint64         `json:"message_count"`

	E2eProcessingLatency *quantile.Result `json:"e2e_processing_latency"`
}

func NewTopicStats(t *Topic, channels []ChannelStats) TopicStats {
	return TopicStats{
		TopicName:    t.GetFullName(),
		Channels:     channels,
		Depth:        t.TotalSize(),
		MessageCount: t.TotalMessageCnt(),

		E2eProcessingLatency: t.AggregateChannelE2eProcessingLatency().Result(),
	}
}

type ChannelStats struct {
	ChannelName   string        `json:"channel_name"`
	Depth         int64         `json:"depth"`
	BackendDepth  int64         `json:"backend_depth"`
	InFlightCount int           `json:"in_flight_count"`
	DeferredCount int           `json:"deferred_count"`
	MessageCount  uint64        `json:"message_count"`
	RequeueCount  uint64        `json:"requeue_count"`
	TimeoutCount  uint64        `json:"timeout_count"`
	Clients       []ClientStats `json:"clients"`
	Paused        bool          `json:"paused"`

	E2eProcessingLatency *quantile.Result `json:"e2e_processing_latency"`
}

func NewChannelStats(c *Channel, clients []ClientStats) ChannelStats {
	return ChannelStats{
		ChannelName:   c.name,
		Depth:         c.Depth(),
		BackendDepth:  c.backend.Depth(),
		InFlightCount: len(c.inFlightMessages),
		MessageCount:  atomic.LoadUint64(&c.messageCount),
		RequeueCount:  atomic.LoadUint64(&c.requeueCount),
		TimeoutCount:  atomic.LoadUint64(&c.timeoutCount),
		Clients:       clients,
		Paused:        c.IsPaused(),

		E2eProcessingLatency: c.e2eProcessingLatencyStream.Result(),
	}
}

type ClientStats struct {
	// TODO: deprecated, remove in 1.0
	Name string `json:"name"`

	ClientID        string `json:"client_id"`
	Hostname        string `json:"hostname"`
	Version         string `json:"version"`
	RemoteAddress   string `json:"remote_address"`
	State           int32  `json:"state"`
	ReadyCount      int64  `json:"ready_count"`
	InFlightCount   int64  `json:"in_flight_count"`
	MessageCount    uint64 `json:"message_count"`
	FinishCount     uint64 `json:"finish_count"`
	RequeueCount    uint64 `json:"requeue_count"`
	ConnectTime     int64  `json:"connect_ts"`
	SampleRate      int32  `json:"sample_rate"`
	Deflate         bool   `json:"deflate"`
	Snappy          bool   `json:"snappy"`
	UserAgent       string `json:"user_agent"`
	Authed          bool   `json:"authed,omitempty"`
	AuthIdentity    string `json:"auth_identity,omitempty"`
	AuthIdentityURL string `json:"auth_identity_url,omitempty"`

	TLS                           bool   `json:"tls"`
	CipherSuite                   string `json:"tls_cipher_suite"`
	TLSVersion                    string `json:"tls_version"`
	TLSNegotiatedProtocol         string `json:"tls_negotiated_protocol"`
	TLSNegotiatedProtocolIsMutual bool   `json:"tls_negotiated_protocol_is_mutual"`
}

type Topics []*Topic

func (t Topics) Len() int      { return len(t) }
func (t Topics) Swap(i, j int) { t[i], t[j] = t[j], t[i] }

type TopicsByName struct {
	Topics
}

func (t TopicsByName) Less(i, j int) bool {
	return t.Topics[i].GetFullName() <
		t.Topics[j].GetFullName()
}

type Channels []*Channel

func (c Channels) Len() int      { return len(c) }
func (c Channels) Swap(i, j int) { c[i], c[j] = c[j], c[i] }

type ChannelsByName struct {
	Channels
}

func (c ChannelsByName) Less(i, j int) bool { return c.Channels[i].name < c.Channels[j].name }

func (n *NSQD) GetStats() []TopicStats {
	n.RLock()
<<<<<<< HEAD

=======
>>>>>>> 73cb4384
	realTopics := make([]*Topic, 0, len(n.topicMap))
	for _, topicParts := range n.topicMap {
		for _, t := range topicParts {
			realTopics = append(realTopics, t)
		}
	}
	n.RUnlock()
	sort.Sort(TopicsByName{realTopics})
<<<<<<< HEAD

=======
>>>>>>> 73cb4384
	topics := make([]TopicStats, 0, len(realTopics))
	for _, t := range realTopics {
		t.RLock()
		realChannels := make([]*Channel, 0, len(t.channelMap))
		for _, c := range t.channelMap {
			realChannels = append(realChannels, c)
		}
		t.RUnlock()
		sort.Sort(ChannelsByName{realChannels})
<<<<<<< HEAD

=======
>>>>>>> 73cb4384
		channels := make([]ChannelStats, 0, len(realChannels))
		for _, c := range realChannels {
			c.RLock()
			clients := make([]ClientStats, 0, len(c.clients))
			for _, client := range c.clients {
				clients = append(clients, client.Stats())
			}
			c.RUnlock()
			channels = append(channels, NewChannelStats(c, clients))
		}
		topics = append(topics, NewTopicStats(t, channels))
<<<<<<< HEAD

=======
>>>>>>> 73cb4384
	}
	return topics
}<|MERGE_RESOLUTION|>--- conflicted
+++ resolved
@@ -116,10 +116,6 @@
 
 func (n *NSQD) GetStats() []TopicStats {
 	n.RLock()
-<<<<<<< HEAD
-
-=======
->>>>>>> 73cb4384
 	realTopics := make([]*Topic, 0, len(n.topicMap))
 	for _, topicParts := range n.topicMap {
 		for _, t := range topicParts {
@@ -128,10 +124,6 @@
 	}
 	n.RUnlock()
 	sort.Sort(TopicsByName{realTopics})
-<<<<<<< HEAD
-
-=======
->>>>>>> 73cb4384
 	topics := make([]TopicStats, 0, len(realTopics))
 	for _, t := range realTopics {
 		t.RLock()
@@ -141,10 +133,6 @@
 		}
 		t.RUnlock()
 		sort.Sort(ChannelsByName{realChannels})
-<<<<<<< HEAD
-
-=======
->>>>>>> 73cb4384
 		channels := make([]ChannelStats, 0, len(realChannels))
 		for _, c := range realChannels {
 			c.RLock()
@@ -156,10 +144,6 @@
 			channels = append(channels, NewChannelStats(c, clients))
 		}
 		topics = append(topics, NewTopicStats(t, channels))
-<<<<<<< HEAD
-
-=======
->>>>>>> 73cb4384
 	}
 	return topics
 }